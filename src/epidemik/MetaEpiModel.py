### −∗− mode : python ; −∗−
# @file MetaEpiModel.py
# @author Bruno Goncalves
######################################################

import networkx as nx
import numpy as np
from numpy import linalg
from numpy import random
import pandas as pd
import matplotlib.pyplot as plt
import matplotlib.patches as mpatches
from matplotlib.collections import PatchCollection

from .EpiModel import *

from tqdm import tqdm

tqdm.pandas()


class MetaEpiModel:
    """Simple Epidemic Model Implementation

    Provides a way to implement and numerically integrate
    """
<<<<<<< HEAD
    def __init__(self, travel_graph: pd.DataFrame, populations: pd.DataFrame, population: str ='Population'):
=======

    def __init__(self, travel_graph, populations, population="Population", seed=None):
>>>>>>> 87d8e863
        """
        Initialize the EpiModel object

        Parameters:
        - compartments_: list of strings, optional
            List of compartment names

        Returns:
        None
        """
        self.travel_graph = travel_graph
        self.populations = populations
        self.population = population

        models = {}

        self.transitions = None
        self.prototype = None
        self.seasonality = None

        if seed is None:
            seed = int(time.time()) + os.getpid()

        self.rng = np.random.default_rng(seed=seed)

        for state in travel_graph.index:
            models[state] = EpiModel(rng=self.rng)
            if self.transitions is None:
                self.transitions = models[state].transitions
                self.prototype = models[state]

        self.models = models

    def __repr__(self) -> str:
        """
        Return a string representation of the EpiModel object

        Returns:
        string
            String representation of the EpiModel object
        """

        model_text = self.models[self.travel_graph.index[0]]

        text = (
            "Metapopulation model with %u populations\n\nThe disease is defined by an %s"
            % (self.travel_graph.shape[0], model_text)
        )
        return text

<<<<<<< HEAD
    def add_interaction(self, source: str, target: str, agent: str, rate: float) -> None:  
=======
    def add_interaction(self, source, target, agent, **rates):
>>>>>>> 87d8e863
        """
        Add an interaction between two compartments_

        Parameters:
        - source: string
            Name of the source compartment
        - target: string
            Name of the target compartment
        - agent: string
            Name of the agent
        - rate: float
            Rate of the interaction

        Returns:
        None
<<<<<<< HEAD
        """    
        for state in self.models:  
            self.models[state].add_interaction(source, target, agent, rate)       
        
    def add_spontaneous(self, source: str, target: str, rate: float) -> None:
=======
        """
        for state in self.models:
            self.models[state].add_interaction(source, target, agent, **rates)

    def add_spontaneous(self, source, target, **rates):
>>>>>>> 87d8e863
        """
        Add a spontaneous transition between two compartments_

        Parameters:
        - source: string
            Name of the source compartment
        - target: string
            Name of the target compartment
        - rate: float
            Rate of the transition

        Returns:
        None
        """
        for state in self.models:
            self.models[state].add_spontaneous(source, target, **rates)

<<<<<<< HEAD
    def add_vaccination(self, source: str, target: str, rate: float, start: int) -> None:
=======
    def add_vaccination(self, source, target, start, **rates):
>>>>>>> 87d8e863
        """
        Add a vaccination transition between two compartments_

        Parameters:
        - source: string
            Name of the source compartment
        - target: string
            Name of the target compartment
        - rate: float
            Rate of the vaccination
        - start: int
            Start time of the vaccination

        Returns:
        None
        """
<<<<<<< HEAD
        for state in self.models:  
            self.models[state].add_vaccination(source, target, rate, start)
    
    def R0(self) -> Union[float, None]:
=======
        for state in self.models:
            self.models[state].add_vaccination(source, target, start, **rates)

    def R0(self):
>>>>>>> 87d8e863
        key = list(self.models.keys())[0]
        return self.models[key].R0()

    def get_state(self, state: str) -> EpiModel:
        """
        Return a reference to a state EpiModel object

        Parameters:
        - state: string
            Name of the state to return
        """

        return self.models[state]

    def _initialize_populations(self, susceptible: str, population: Union[pd.DataFrame, None] =None) -> None:
        columns = list(self.transitions.nodes())
        self.compartments_ = pd.DataFrame(
            np.zeros((self.travel_graph.shape[0], len(columns)), dtype="int"),
            columns=columns,
        )
        self.compartments_.index = self.populations.index

        if population is None:
            population = self.population

        for state in self.compartments_.index:
            self.compartments_.loc[state, susceptible] = self.populations.loc[
                state, population
            ]

    def _run_travel(self, compartments_: pd.DataFrame, travel: pd.DataFrame) -> pd.DataFrame:
        def travel_step(x, populations: pd.DataFrame) -> pd.Series:
            n = populations.loc[x.name]
            p = travel.loc[x.name].values.tolist()
            output = self.rng.multinomial(n, p)

            return pd.Series(output, index=travel.columns)

        new_compartments = compartments_.copy()

        # Travel occurs independently for each compartment
        # since we don't allow in-flight transitions
        for comp in compartments_.columns:
            new_compartments[comp] = travel.apply(
<<<<<<< HEAD
                    travel_step, 
                    populations=compartments_[comp]
            ).sum(axis=1)
            
        return new_compartments
    
    def _run_spread(self) -> None:
        for state in self.compartments_.index:
            pop = self.compartments_.loc[state].to_dict()
            self.models[state].single_step(**pop)
            self.compartments_.loc[state] = self.models[state].values_.iloc[[-1]].values[0]

    def simulate(
            self, timestamp: int, t_min: int = 1, 
            seasonality=None, seed_state: [str, None] = None, 
            susceptible: str ='S', **kwargs
    ) -> None:
=======
                travel_step, populations=compartments_[comp]
            ).sum(axis=1)

        return new_compartments

    def _run_spread(self):
        for state in self.compartments_.index:
            pop = self.compartments_.loc[state].to_dict()
            self.models[state].single_step(**pop)
            self.compartments_.loc[state] = (
                self.models[state].values_.iloc[[-1]].values[0]
            )

    def simulate(
        self,
        timestamp,
        t_min=1,
        seasonality=None,
        seed_state=None,
        susceptible="S",
        **kwargs,
    ):
>>>>>>> 87d8e863
        if seed_state is None:
            raise NotInitialized("You have to specify the seed_state")

        self._initialize_populations(susceptible)

        pos = {
            comp: i
            for i, comp in enumerate(self.models[seed_state].transitions.nodes())
        }

        for comp in kwargs:
            if comp != susceptible and comp in pos:
                self.compartments_.loc[seed_state, comp] += kwargs[comp]
                self.compartments_.loc[seed_state, susceptible] -= kwargs[comp]

        for t in tqdm(range(t_min, timestamp + 1), total=timestamp):
            self._run_spread()
            self.compartments_ = self._run_travel(self.compartments_, self.travel_graph)

    def integrate(self, **kwargs):
        raise NotImplementedError(
            "MetaEpiModel doesn't support direct integration of the ODE"
        )

    def draw_model(self) -> None:
        return self.models.iloc[0].draw_model()

    def plot(self, title: Union[str, None] = None, normed: bool = True, layout=None, **kwargs) -> None:
        if layout is None:
            n_pop = self.travel_graph.shape[0]
            N = int(np.round(np.sqrt(n_pop), 0) + 1)

            coords = [[i % N, i // N] for i in range(n_pop)]
            coords = pd.DataFrame(coords, columns=["x", "y"])
            coords.index = self.travel_graph.index
        else:
            coords = layout

        fig, ax = plt.subplots(1, figsize=(16, 22))
        ax.set_aspect(1.0)
        ax.invert_yaxis()

        patches = []
        color_list = []
        colors = plt.rcParams["axes.prop_cycle"].by_key()["color"]
        x = np.linspace(0.0, 0.75, self.models["NY"].values_.shape[0])

        for state in self.models:
            daily = self.models[state]["I"].values

            timeline = daily / daily.max()
            color = colors[3]

            peak = self.models[state]["I"][self.models[state]["I"] > 0].index.min()

            if peak <= 10:
                color = colors[0]
            elif peak <= 20:
                color = colors[1]
            elif peak <= 30:
                color = colors[2]
            elif peak <= 40:
                color = colors[3]
            elif peak > 40:
                color = colors[4]

            fancybox = mpatches.FancyBboxPatch(
                [coords.x[state] - 0.5, coords.y[state] - 0.5],
                0.8,
                0.8,
                boxstyle=mpatches.BoxStyle("Round", pad=0.06),
            )
            patches.append(fancybox)
            color_list.append(color)

            ax.text(
                y=coords.y[state] - 0.4,
                x=coords.x[state] - 0.4,
                s=state,
                horizontalalignment="center",
                verticalalignment="center",
                fontsize=15,
            )
            ax.plot(
                coords.x[state] + x - 0.5,
                coords.y[state] - timeline / 1.4 + 0.25,
                lw=1,
                color=colors[1],
            )

            ax.vlines(
                x=coords.x[state] + x[peak] - 0.5,
                ymin=coords.y[state] - timeline.min() / 1.4 + 0.25,
                ymax=coords.y[state] - timeline.max() / 1.4 + 0.25,
                lw=1,
                color="darkgray",
            )

        collection = PatchCollection(patches, facecolors=color_list, alpha=0.3)
        ax.add_collection(collection)

        x_min, x_max = ax.get_xlim()
        y_min, y_max = ax.get_ylim()

        x_delta = (x_max - x_min + 1) / 7

        ax.text(x=1, y=y_min, s="[0-10]", color=colors[0], fontsize=15, ha="center")
        ax.text(x=2, y=y_min, s="(10-20]", color=colors[1], fontsize=15, ha="center")
        ax.text(x=3, y=y_min, s="(20-30]", color=colors[2], fontsize=15, ha="center")
        ax.text(x=4, y=y_min, s="(30-40]", color=colors[3], fontsize=15, ha="center")
        ax.text(x=5, y=y_min, s="40+", color=colors[4], fontsize=15, ha="center")

        ax.axis("off")
        fig.patch.set_facecolor("#FFFFFF")
        fig.tight_layout()

    def plot_peaks(self) -> None:
        peaks = None

        for state in self.models.values():
            if peaks is None:
                peaks = state.values_[["I"]].copy()
            else:
                peaks = pd.concat([peaks, state.values_[["I"]]], axis=1)

        peaks = peaks.T
        peaks.index = self.travel_graph.index
        peaks = peaks.apply(lambda x: x / x.max(), axis=1)

        n, m = peaks.shape
        ratio = int(np.round(m / n, 0) + 1)
        fig, ax = plt.subplots(1, figsize=(15, 10 * ratio))
        import matplotlib as mpl

        norm = mpl.colors.Normalize(vmin=0, vmax=1)
        sm = plt.cm.ScalarMappable(cmap=plt.cm.rainbow, norm=norm)
        sm.set_array([])
        cbar = plt.colorbar(sm, ax=ax, orientation="horizontal")
        cbar.ax.tick_params(labelsize=10)
        cbar.set_label("Peak Fraction", fontsize=14)

        ax.imshow(
            peaks.loc[self.travel_graph.index].fillna(0).values, cmap=plt.cm.rainbow
        )
        ax.set_yticks(np.arange(0, len(self.travel_graph.index)))
        ax.set_yticklabels(self.travel_graph.index, fontsize=10)
        ax.set_xticks(np.arange(0, peaks.shape[1], 3))
        ax.set_xticklabels(np.arange(0, peaks.shape[1], 3), fontsize=10)
        # ax.set_aspect(1)
        fig.patch.set_facecolor("#FFFFFF")<|MERGE_RESOLUTION|>--- conflicted
+++ resolved
@@ -24,12 +24,7 @@
 
     Provides a way to implement and numerically integrate
     """
-<<<<<<< HEAD
     def __init__(self, travel_graph: pd.DataFrame, populations: pd.DataFrame, population: str ='Population'):
-=======
-
-    def __init__(self, travel_graph, populations, population="Population", seed=None):
->>>>>>> 87d8e863
         """
         Initialize the EpiModel object
 
@@ -80,11 +75,7 @@
         )
         return text
 
-<<<<<<< HEAD
-    def add_interaction(self, source: str, target: str, agent: str, rate: float) -> None:  
-=======
-    def add_interaction(self, source, target, agent, **rates):
->>>>>>> 87d8e863
+    def add_interaction(self, source: str, target: str, agent: str, **rates) -> None:  
         """
         Add an interaction between two compartments_
 
@@ -100,19 +91,11 @@
 
         Returns:
         None
-<<<<<<< HEAD
-        """    
-        for state in self.models:  
-            self.models[state].add_interaction(source, target, agent, rate)       
-        
-    def add_spontaneous(self, source: str, target: str, rate: float) -> None:
-=======
         """
         for state in self.models:
             self.models[state].add_interaction(source, target, agent, **rates)
 
     def add_spontaneous(self, source, target, **rates):
->>>>>>> 87d8e863
         """
         Add a spontaneous transition between two compartments_
 
@@ -130,11 +113,7 @@
         for state in self.models:
             self.models[state].add_spontaneous(source, target, **rates)
 
-<<<<<<< HEAD
-    def add_vaccination(self, source: str, target: str, rate: float, start: int) -> None:
-=======
-    def add_vaccination(self, source, target, start, **rates):
->>>>>>> 87d8e863
+    def add_vaccination(self, source: str, target: str, start: int, **rates) -> None:
         """
         Add a vaccination transition between two compartments_
 
@@ -151,17 +130,10 @@
         Returns:
         None
         """
-<<<<<<< HEAD
-        for state in self.models:  
-            self.models[state].add_vaccination(source, target, rate, start)
-    
-    def R0(self) -> Union[float, None]:
-=======
         for state in self.models:
             self.models[state].add_vaccination(source, target, start, **rates)
 
     def R0(self):
->>>>>>> 87d8e863
         key = list(self.models.keys())[0]
         return self.models[key].R0()
 
@@ -206,25 +178,6 @@
         # since we don't allow in-flight transitions
         for comp in compartments_.columns:
             new_compartments[comp] = travel.apply(
-<<<<<<< HEAD
-                    travel_step, 
-                    populations=compartments_[comp]
-            ).sum(axis=1)
-            
-        return new_compartments
-    
-    def _run_spread(self) -> None:
-        for state in self.compartments_.index:
-            pop = self.compartments_.loc[state].to_dict()
-            self.models[state].single_step(**pop)
-            self.compartments_.loc[state] = self.models[state].values_.iloc[[-1]].values[0]
-
-    def simulate(
-            self, timestamp: int, t_min: int = 1, 
-            seasonality=None, seed_state: [str, None] = None, 
-            susceptible: str ='S', **kwargs
-    ) -> None:
-=======
                 travel_step, populations=compartments_[comp]
             ).sum(axis=1)
 
@@ -239,15 +192,10 @@
             )
 
     def simulate(
-        self,
-        timestamp,
-        t_min=1,
-        seasonality=None,
-        seed_state=None,
-        susceptible="S",
-        **kwargs,
-    ):
->>>>>>> 87d8e863
+            self, timestamp: int, t_min: int = 1, 
+            seasonality=None, seed_state: [str, None] = None, 
+            susceptible: str ='S', **kwargs
+    ) -> None:
         if seed_state is None:
             raise NotInitialized("You have to specify the seed_state")
 
