### −∗− mode : python ; −∗−
# @file EpiModel.py
# @author Bruno Goncalves
######################################################

from typing import Dict, List, Set, Union
import warnings
import string

import networkx as nx
import numpy as np
from numpy import linalg
from numpy import random
import scipy.integrate
import pandas as pd
import matplotlib.pyplot as plt

from .utils import *

class EpiModel(object):
    """Simple Epidemic Model Implementation
    
        Provides a way to implement and numerically integrate 
    """
    def __init__(self, compartments=None):
        """
        Initialize the EpiModel object
        
        Parameters:
        - compartments: list of strings, optional
            List of compartment names
        
        Returns:
        None
        """
        self.transitions = nx.MultiDiGraph()
        self.seasonality = None
        self.population = None
        self.orig_comps = None
        
        if compartments is not None:
            self.transitions.add_nodes_from([comp for comp in compartments])
    
    def add_interaction(self, source: str, target: str, agent: str, rate: float) -> None:  
        """
        Add an interaction between two compartments
        
        Parameters:
        - source: string
            Name of the source compartment
        - target: string
            Name of the target compartment
        - agent: string
            Name of the agent
        - rate: float
            Rate of the interaction
        
        Returns:
        None
        """      
        self.transitions.add_edge(source, target, agent=agent, rate=rate)        
        
    def add_spontaneous(self, source: str, target: str, rate: float) -> None:
        """
        Add a spontaneous transition between two compartments
        
        Parameters:
        - source: string
            Name of the source compartment
        - target: string
            Name of the target compartment
        - rate: float
            Rate of the transition
        
        Returns:
        None
        """
        self.transitions.add_edge(source, target, rate=rate)

    def add_vaccination(self, source: str, target: str, rate: float, start: int) -> None:
        """
        Add a vaccination transition between two compartments
        
        Parameters:
        - source: string
            Name of the source compartment
        - target: string
            Name of the target compartment
        - rate: float
            Rate of the vaccination
        - start: int
            Start time of the vaccination
        
        Returns:
        None
        """
        self.transitions.add_edge(source, target, rate=rate, start=start)

<<<<<<< HEAD
    def add_age_structure(self, matrix: List, population: List) -> List[List]:
=======
    def add_age_structure(self, matrix: List, population: List) -> None:
>>>>>>> 16da5694
        """ 
        Add a vaccination transition between two compartments
        
        Parameters:
        - matrix: List
        - population: List
        """
        self.contact = np.asarray(matrix)
        self.population = np.asarray(population).flatten()

        assert self.contact.shape[0] == self.contact.shape[1], "The contact matrix must be square." 

        age_groups = list(string.ascii_lowercase[:len(matrix)])
        n_ages = len(age_groups)

        model = EpiModel()
        self.orig_comps = list(self.transitions.nodes())

        for node_i, node_j, data in self.transitions.edges(data=True):
            # Interacting transition
            if "agent" in data:
                for i, age_i in enumerate(age_groups):
                    node_age_i = node_i + '_' + age_i
                    node_age_j = node_j + '_' + age_i

                    for j, age_j in enumerate(age_groups):
                        agent_age = data["agent"] + '_' + age_j

                        model.add_interaction(node_age_i, node_age_j, agent_age, data["rate"]*self.contact[i][j])

            # Spontaneous transition
            else:
                for age_i in age_groups:
                    node_age_i = node_i + '_' + age_i
                    node_age_j = node_j + '_' + age_i

                    if "start" not in data:
                        model.add_spontaneous(node_age_i, node_age_j, data["rate"])
                    else:
                        # vaccination
                        model.add_vaccination(node_age_i, node_age_j, data["rate"], data["start"])

        self.transitions = model.transitions
        
    def _new_cases(self, population: np.ndarray, time: float, pos: Dict) -> np.ndarray:
        """
        Internal function used by integration routine
        
        Parameters:
        - population: numpy array
            Current population of each compartment
        - time: float
            Current time
        - pos: dict
            Dictionary mapping compartment names to indices
        
        Returns:
        numpy array
            Array of new cases for each compartment
        """
        diff = np.zeros(len(pos))
        N = np.sum(population)

        if self.population is not None:
            N = {}

            for comp_i in self.transitions.nodes():
                age_group = comp_i.split('_')[-1]

                for comp_j in pos:
                    if comp_j.endswith(age_group):
                        N[comp_i] = N.get(comp_i, 0) + population[pos[comp_j]]
        
        for edge in self.transitions.edges(data=True):
            source = edge[0]
            target = edge[1]
            trans = edge[2]
            
            rate = trans['rate']*population[pos[source]]
            
            if 'start' in trans and trans['start'] >= time:
                continue

            if 'agent' in trans:
                agent = trans['agent']

                if self.population is None:
                    rate *= population[pos[agent]]/N
                else:
                    rate *= population[pos[agent]]/N[agent]

                if self.seasonality is not None:
                    curr_t = int(time)%365
                    season = float(self.seasonality[curr_t])
                    rate *= season
                
            diff[pos[source]] -= rate
            diff[pos[target]] += rate
            
        return diff
    
<<<<<<< HEAD
    def plot(self, title: Union[str, None]= None, normed: bool = True, show: bool = True, ax: plt.Axes = None, **kwargs):
=======
    def plot(self, title: str = None, normed: bool = True, show: bool = True, ax: plt.Axes = None, **kwargs):
>>>>>>> 16da5694
        """
        Convenience function for plotting
        
        Parameters:
        - title: string, optional
            Title of the plot
        - normed: bool, default=True
            Whether to normalize the values or not
        - ax: matplotlib Axes object, default=None
            The Axes object to plot to. If None, a new figure is created.
        - show: bool, default=True
            Whether to call plt.show() or not
        - kwargs: keyword arguments
            Additional arguments to pass to the plot function
        
        Returns:
        matplotlib.axes._subplots.AxesSubplot
            The plot object
        """
        try:
            if normed:
                N = self.values_.iloc[0].sum()
            else:
                N = 1

            if ax is None:
                ax = plt.gca()

            for comp in self.values_.columns:
                (self.values_[comp]/N).plot(c=epi_colors[comp[0]], **kwargs)

            ax.legend(self.values_.columns)
            ax.set_xlabel('Time')
            ax.set_ylabel('Population')
            
            if title is not None:
                ax.set_title(title)
            
            if show:
                plt.show()

            return ax
        except Exception as e:
            print(e)
            raise NotInitialized('You must call integrate() or simulate() first')
    
    def __getattr__(self, name: str) -> pd.Series:
        """
        Dynamic method to return the individual compartment values
        
        Parameters:
        - name: string
            Name of the compartment
        
        Returns:
        pandas.Series
            The values of the specified compartment
        """        
        if 'values_' in self.__dict__:
            return self.values_[name]
        else:
            raise AttributeError("'EpiModel' object has no attribute '%s'" % name)

<<<<<<< HEAD
    def simulate(self, timesteps: int, t_min: int = 1, seasonality: Union[np.ndarray, None] = None, **kwargs) -> None:
=======
    def simulate(self, timesteps: int, t_min: int = 1, seasonality: np.ndarray = None, **kwargs) -> None:
>>>>>>> 16da5694
        """
        Stochastically simulate the epidemic model
        
        Parameters:
        - timesteps: int
            Number of time steps to simulate
        - t_min: int, optional
            Starting time
        - seasonality: numpy array, optional
            Array of seasonal factors
        - kwargs: keyword arguments
            Initial population of each compartment
        
        Returns:
        None
        """
        pos = {comp: i for i, comp in enumerate(self.transitions.nodes())}
        population=np.zeros(len(pos), dtype='int')

        for comp in kwargs:
            population[pos[comp]] = kwargs[comp]

        values = []
        values.append(population)

        comps = list(self.transitions.nodes)
        time = np.arange(t_min, t_min+timesteps, 1, dtype='int')

        self.seasonality = seasonality

        for t in time:
            pop = values[-1]
            new_pop = values[-1].copy()
            N = np.sum(pop)


            for comp in comps:
                trans = list(self.transitions.edges(comp, data=True))             

                prob = np.zeros(len(comps), dtype='float')

                for _, node_j, data in trans:
                    source = pos[comp]
                    target = pos[node_j]

                    rate = data['rate']

                    if 'start' in data and data['start'] >= t:
                        continue

                    if 'agent' in data:
                        agent = pos[data['agent']]
                        rate *= pop[agent]/N

                        if self.seasonality is not None:
                            curr_t = int(t)%365
                            season = float(self.seasonality[curr_t])
                            rate *= season

                    prob[target] = rate

                prob[source] = 1-np.sum(prob)

                delta = random.multinomial(pop[source], prob)
                delta[source] = 0

                changes = np.sum(delta)

                if changes == 0:
                    continue

                new_pop[source] -= changes

                for i in range(len(delta)):
                    new_pop[i] += delta[i]

            values.append(new_pop)

        values = np.array(values)
        self.values_ = pd.DataFrame(values[1:], columns=comps, index=time)
    
<<<<<<< HEAD
    def integrate(self, timesteps: int , t_min: int = 1, seasonality: Union[np.ndarray, None] = None, **kwargs) -> None:
=======
    def integrate(self, timesteps: int , t_min: int = 1, seasonality: np.ndarray = None, **kwargs) -> None:
>>>>>>> 16da5694
        """
        Numerically integrate the epidemic model
        
        Parameters:
        - timesteps: int
            Number of time steps to integrate
        - t_min: int, optional
            Starting time
        - seasonality: numpy array, optional
            Array of seasonality values
        - kwargs: keyword arguments
            Initial population of each compartment
        
        Returns:
        None
        """        
        pos = {comp: i for i, comp in enumerate(self.transitions.nodes())}
        population=np.zeros(len(pos))

        for comp in kwargs:
            if self.population is None:
                if comp not in pos:
                    continue

                population[pos[comp]] = kwargs[comp]
            else:
                total_pop = self.population.sum()
                p = np.copy(self.population)/total_pop
                n = np.random.multinomial(kwargs[comp], p, 1)[0]

                for i, age in enumerate(string.ascii_lowercase[:len(p)]):
                    comp_age = comp + '_' + age
                    if comp_age not in pos:
                        continue

                    population[pos[comp_age]] = n[i]
        
        time = np.arange(t_min, t_min+timesteps, 1)

        self.seasonality = seasonality
        values = pd.DataFrame(
                scipy.integrate.odeint(
                    self._new_cases, 
                    population, 
                    time, 
                    args=(pos,)
                ), columns=pos.keys(), index=time
        )

        if self.population is None:
            self.values_ = values
        else:
            self.values_ages_ = values

            totals = values.T.copy()
            totals['key'] = totals.index.map(lambda x: '_'.join(x.split('_')[:-1]))
            totals = totals.groupby('key').sum().T
            totals.columns.name = None
            self.values_ = totals[self.orig_comps].copy()

    def single_step(self, seasonality=None, **kwargs):
        if hasattr(self, 'values_') is False:
            self.simulate(2, 1, seasonality=seasonality, **kwargs)
        else:
            old_values = self.values_.copy()
            t_curr = self.values_.index.max()
            self.simulate(2, t_curr, seasonality=seasonality, **kwargs)
            new_values = pd.concat([old_values, self.values_.iloc[[-1]]])
            self.values_ = new_values

    def __repr__(self) -> str:
        """
        Return a string representation of the EpiModel object
        
        Returns:
        string
            String representation of the EpiModel object
        """
        text = 'Epidemic Model with %u compartments and %u transitions:\n\n' % \
              (self.transitions.number_of_nodes(), 
               self.transitions.number_of_edges())
        
        for edge in self.transitions.edges(data=True):
            source = edge[0]
            target = edge[1]
            trans = edge[2]
            
            rate = trans['rate']

            if 'agent' in trans:
                agent = trans['agent']
                text += "%s + %s = %s %f\n" % (source, agent, target, rate)
            elif 'start' in trans:
                start = trans['start']
                text+="%s -> %s %f starting at %s days\n" % (source, target, rate, start)
            else:
                text+="%s -> %s %f\n" % (source, target, rate)
        
        R0 = self.R0()

        if R0 is not None:
            text += "\nR0=%1.2f" % R0

        return text

    def _get_active(self) -> Set:
        active = set()

        for node_i, node_j, data in self.transitions.edges(data=True):
            if "agent" in data:
                active.add(data['agent'])
            else:
                active.add(node_i)

        return active

    def _get_susceptible(self) -> Set:
        susceptible = set([node for node, deg in self.transitions.in_degree() if deg==0])

        if len(susceptible) == 0:
            for node_i, node_j, data in self.transitions.edges(data=True):
                if "agent" in data:
                    susceptible.add(node_i)

        return susceptible

    def _get_infections(self) -> Dict:
        inf = {}

        for node_i, node_j, data in self.transitions.edges(data=True):
            if "agent" in data:
                agent = data['agent']

                if agent not in inf:
                    inf[agent] = {}

                if node_i not in inf[agent]:
                    inf[agent][node_i] = {}

                inf[agent][node_i]['target'] = node_j
                inf[agent][node_i]['rate'] = data['rate']

        return inf

<<<<<<< HEAD
    def draw_model(self, ax: Union[plt.Axes, None] = None, show: bool = True) -> None:
=======
    def draw_model(self, ax: plt.Axes = None, show: bool = True) -> None:
>>>>>>> 16da5694
        """
        Plot the model structure

        - ax: matplotlib Axes object, default=None
            The Axes object to plot to. If None, a new figure is created.
        - show: bool, default=True
            Whether to call plt.show() or not
        """
        try:
            from networkx.drawing.nx_agraph import graphviz_layout
            pos=graphviz_layout(self.transitions, prog='dot', args='-Grankdir="LR"')
        except:
            pos=nx.layout.spectral_layout(self.transitions)

        node_colors = []

        for node in self.transitions.nodes():
            node_colors.append(epi_colors[node[0]])

        edge_labels = {}

        for node_i, node_j, data in self.transitions.edges(data=True):
            edge = (node_i, node_j)

            if "agent" in data:
                if edge not in edge_labels:
                    edge_labels[edge] = data["agent"]
                else:
                    edge_labels[edge] = edge_labels[edge] + "+" + data["agent"]
            else:
                edge_labels[edge] = ""


        if ax is None:
            fig, ax = plt.subplots(1, figsize=(10, 2))

        nx.draw(self.transitions, pos, with_labels=True, arrows=True, node_shape='H', 
        font_color='k', node_color=node_colors, node_size=1000, ax=ax)
        nx.draw_networkx_edge_labels(self.transitions, pos, edge_labels=edge_labels, ax=ax)

        if show:
            plt.show()

<<<<<<< HEAD
    def R0(self) -> Union[float, None]:
=======
    def R0(self) -> Union[np.ndarray, float, None]:
>>>>>>> 16da5694
        """
        Return the value of the basic reproductive ratio, $R_0$, for the model as defined

        The calculation is completely generic as it uses the Next-Generation matrix approach
        defined in J. R. Soc Interface 7, 873 (2010)

        Returns:
        R0 - the value of the largest eigenvalue of the next generation matrix
        """

        infected = set()

        susceptible = self._get_susceptible()

        for node_i, node_j, data in self.transitions.edges(data=True):
            if "agent" in data:
                infected.add(data['agent'])
                infected.add(node_j)


        infected = sorted(infected)
        N_infected = len(infected)

        F = np.zeros((N_infected, N_infected), dtype='float')
        V = np.zeros((N_infected, N_infected), dtype='float')

        pos = dict(zip(infected, np.arange(N_infected)))

        try:
            for node_i, node_j, data in self.transitions.edges(data=True):
                rate = data['rate']

                if "agent" in data:
                    target = pos[node_j]
                    agent = pos[data['agent']]

                    if node_i in susceptible:
                        F[target, agent] = rate
                elif "start" in data:
                    continue
                else:
                    source = pos[node_i]

                    V[source, source] += rate

                    if node_j in pos:
                        target = pos[node_j]
                        V[target, source] -= rate
        
            eig, v = linalg.eig(np.dot(F, linalg.inv(V)))
            with warnings.catch_warnings():
                warnings.simplefilter("ignore")
                return np.real(eig.max())
        except:
            return None

    def __getitem__(self, key):
        if type(key) != type([]):
            key_check = set([key])
        else:
            key_check = set(key)

        if len(key_check & set(self.values_.columns)) > 0:
            return self.values_[key]
        elif len(key_check & set(self.values_ages_.columns)) > 0:
            return self.values_ages_[key]
        else:
            return None<|MERGE_RESOLUTION|>--- conflicted
+++ resolved
@@ -96,11 +96,7 @@
         """
         self.transitions.add_edge(source, target, rate=rate, start=start)
 
-<<<<<<< HEAD
     def add_age_structure(self, matrix: List, population: List) -> List[List]:
-=======
-    def add_age_structure(self, matrix: List, population: List) -> None:
->>>>>>> 16da5694
         """ 
         Add a vaccination transition between two compartments
         
@@ -202,11 +198,7 @@
             
         return diff
     
-<<<<<<< HEAD
-    def plot(self, title: Union[str, None]= None, normed: bool = True, show: bool = True, ax: plt.Axes = None, **kwargs):
-=======
-    def plot(self, title: str = None, normed: bool = True, show: bool = True, ax: plt.Axes = None, **kwargs):
->>>>>>> 16da5694
+    def plot(self, title: Union[str, None]= None, normed: bool = True, show: bool = True, ax: Union[plt.Axes, None] = None, **kwargs):
         """
         Convenience function for plotting
         
@@ -270,11 +262,7 @@
         else:
             raise AttributeError("'EpiModel' object has no attribute '%s'" % name)
 
-<<<<<<< HEAD
     def simulate(self, timesteps: int, t_min: int = 1, seasonality: Union[np.ndarray, None] = None, **kwargs) -> None:
-=======
-    def simulate(self, timesteps: int, t_min: int = 1, seasonality: np.ndarray = None, **kwargs) -> None:
->>>>>>> 16da5694
         """
         Stochastically simulate the epidemic model
         
@@ -356,11 +344,7 @@
         values = np.array(values)
         self.values_ = pd.DataFrame(values[1:], columns=comps, index=time)
     
-<<<<<<< HEAD
     def integrate(self, timesteps: int , t_min: int = 1, seasonality: Union[np.ndarray, None] = None, **kwargs) -> None:
-=======
-    def integrate(self, timesteps: int , t_min: int = 1, seasonality: np.ndarray = None, **kwargs) -> None:
->>>>>>> 16da5694
         """
         Numerically integrate the epidemic model
         
@@ -505,11 +489,7 @@
 
         return inf
 
-<<<<<<< HEAD
     def draw_model(self, ax: Union[plt.Axes, None] = None, show: bool = True) -> None:
-=======
-    def draw_model(self, ax: plt.Axes = None, show: bool = True) -> None:
->>>>>>> 16da5694
         """
         Plot the model structure
 
@@ -553,11 +533,7 @@
         if show:
             plt.show()
 
-<<<<<<< HEAD
     def R0(self) -> Union[float, None]:
-=======
-    def R0(self) -> Union[np.ndarray, float, None]:
->>>>>>> 16da5694
         """
         Return the value of the basic reproductive ratio, $R_0$, for the model as defined
 
