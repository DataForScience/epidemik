--- conflicted
+++ resolved
@@ -6,12 +6,9 @@
 from typing import Dict, List, Set, Union
 import warnings
 import string
-<<<<<<< HEAD
-=======
 import time
 import os
 import re
->>>>>>> 87d8e863
 
 import networkx as nx
 import numpy as np
@@ -20,10 +17,7 @@
 import scipy.integrate
 import pandas as pd
 import matplotlib.pyplot as plt
-<<<<<<< HEAD
-=======
 import yaml
->>>>>>> 87d8e863
 
 from .utils import *
 
@@ -63,13 +57,8 @@
 
         if compartments is not None:
             self.transitions.add_nodes_from([comp for comp in compartments])
-<<<<<<< HEAD
-    
-    def add_interaction(self, source: str, target: str, agent: str, rate: float) -> None:  
-=======
 
     def add_interaction(self, source: str, target: str, agent: str, **rates) -> None:
->>>>>>> 87d8e863
         """
         Add an interaction between two compartments
 
@@ -85,12 +74,6 @@
 
         Returns:
         None
-<<<<<<< HEAD
-        """      
-        self.transitions.add_edge(source, target, agent=agent, rate=rate)        
-        
-    def add_spontaneous(self, source: str, target: str, rate: float) -> None:
-=======
         """
 
         self.params.update(rates)
@@ -99,7 +82,6 @@
         self.transitions.add_edge(source, target, agent=agent, rate=rates[0])
 
     def add_spontaneous(self, source: str, target: str, **rates) -> None:
->>>>>>> 87d8e863
         """
         Add a spontaneous transition between two compartments
 
@@ -115,9 +97,6 @@
         None
         """
 
-<<<<<<< HEAD
-    def add_vaccination(self, source: str, target: str, rate: float, start: int) -> None:
-=======
         self.params.update(rates)
         rates = list(rates.keys())
 
@@ -164,7 +143,6 @@
     def add_vaccination(
         self, source: str, target: str, rate: float, start: int
     ) -> None:
->>>>>>> 87d8e863
         """
         Add a vaccination transition between two compartments
 
@@ -184,15 +162,9 @@
         self.transitions.add_edge(source, target, rate=rate, start=start)
 
     def add_age_structure(self, matrix: List, population: List) -> List[List]:
-<<<<<<< HEAD
-        """ 
+        """
         Add a vaccination transition between two compartments
-        
-=======
-        """
-        Add a vaccination transition between two compartments
-
->>>>>>> 87d8e863
+
         Parameters:
         - matrix: List
         - population: List
@@ -242,13 +214,8 @@
                         )
 
         self.transitions = model.transitions
-<<<<<<< HEAD
-        
-    def _new_cases(self, population: np.ndarray, time: float, pos: Dict) -> np.ndarray:
-=======
 
     def _new_cases(self, time: float, population: np.ndarray, pos: Dict) -> np.ndarray:
->>>>>>> 87d8e863
         """
         Internal function used by integration routine
 
@@ -318,10 +285,6 @@
                         diff[comp_id] -= deaths
 
         return diff
-<<<<<<< HEAD
-    
-    def plot(self, title: Union[str, None]= None, normed: bool = True, show: bool = True, ax: Union[plt.Axes, None] = None, **kwargs):
-=======
 
     def plot(
         self,
@@ -331,7 +294,6 @@
         ax: Union[plt.Axes, None] = None,
         **kwargs,
     ):
->>>>>>> 87d8e863
         """
         Convenience function for plotting
 
@@ -376,13 +338,8 @@
             return ax
         except Exception as e:
             print(e)
-<<<<<<< HEAD
-            raise NotInitialized('You must call integrate() or simulate() first')
-    
-=======
             raise NotInitialized("You must call integrate() or simulate() first")
 
->>>>>>> 87d8e863
     def __getattr__(self, name: str) -> pd.Series:
         """
         Dynamic method to return the individual compartment values
@@ -400,9 +357,6 @@
         else:
             raise AttributeError("'EpiModel' object has no attribute '%s'" % name)
 
-<<<<<<< HEAD
-    def simulate(self, timesteps: int, t_min: int = 1, seasonality: Union[np.ndarray, None] = None, **kwargs) -> None:
-=======
     def simulate(
         self,
         timesteps: int,
@@ -410,7 +364,6 @@
         seasonality: Union[np.ndarray, None] = None,
         **kwargs,
     ) -> None:
->>>>>>> 87d8e863
         """
         Stochastically simulate the epidemic model
 
@@ -503,10 +456,6 @@
 
         values = np.array(values)
         self.values_ = pd.DataFrame(values[1:], columns=comps, index=time)
-<<<<<<< HEAD
-    
-    def integrate(self, timesteps: int , t_min: int = 1, seasonality: Union[np.ndarray, None] = None, **kwargs) -> None:
-=======
 
     def integrate(
         self,
@@ -515,7 +464,6 @@
         seasonality: Union[np.ndarray, None] = None,
         **kwargs,
     ) -> None:
->>>>>>> 87d8e863
         """
         Numerically integrate the epidemic model
 
@@ -557,14 +505,6 @@
 
         self.seasonality = seasonality
         values = pd.DataFrame(
-<<<<<<< HEAD
-                scipy.integrate.odeint(
-                    self._new_cases, 
-                    population, 
-                    time, 
-                    args=(pos,)
-                ), columns=pos.keys(), index=time
-=======
             scipy.integrate.solve_ivp(
                 fun=self._new_cases,
                 t_span=(time[0], time[-1]),
@@ -575,7 +515,6 @@
             ).y.T,
             columns=pos.keys(),
             index=time,
->>>>>>> 87d8e863
         )
 
         if self.population is None:
@@ -659,13 +598,9 @@
         return active
 
     def _get_susceptible(self) -> Set:
-<<<<<<< HEAD
-        susceptible = set([node for node, deg in self.transitions.in_degree() if deg==0])
-=======
         susceptible = set(
             [node for node, deg in self.transitions.in_degree() if deg == 0]
         )
->>>>>>> 87d8e863
 
         if len(susceptible) == 0:
             for node_i, node_j, data in self.transitions.edges(data=True):
