### −∗− mode : python ; −∗−
# @file NetworkEpiModel.py
# @author Bruno Goncalves
######################################################

from typing import Union
import networkx as nx
import numpy as np
from numpy import linalg
from numpy import random
import pandas as pd
import matplotlib.pyplot as plt
from .EpiModel import EpiModel
from collections import Counter
from .utils import *


class NetworkEpiModel(EpiModel):
    def __init__(self, network, compartments=None):
        super(NetworkEpiModel, self).__init__(compartments)
        self.network = network
        self.kavg_ = 2 * network.number_of_edges() / network.number_of_nodes()
        self.spontaneous = {}
        self.interactions = {}
        self.params = {}

    def integrate(self, timesteps, **kwargs):
        raise NotImplementedError("Network Models don't support numerical integration")

<<<<<<< HEAD
    def add_interaction(self, source: str, target: str, agent: str, rate: float, rescale: bool = False) -> None:
=======
    def add_interaction(self, source, target, agent, rescale=False, **rates):
>>>>>>> 87d8e863
        if rescale:
            rate /= self.kavg_

        self.params.update(rates)
        rate = list(rates.keys())[0]
        super(NetworkEpiModel, self).add_interaction(
            source, target, agent=agent, rate=rate
        )

        if source not in self.interactions:
            self.interactions[source] = {}

        if target not in self.interactions[source]:
            self.interactions[source] = {}

<<<<<<< HEAD
        self.interactions[source][agent] = {'target': target, 'rate': rate}
        
    def add_spontaneous(self, source: str, target: str, rate: float) -> None:
=======
        self.interactions[source][agent] = {"target": target, "rate": rate}

    def add_spontaneous(self, source, target, **rates):
        self.params.update(rates)
        rate = list(rates.keys())[0]

>>>>>>> 87d8e863
        super(NetworkEpiModel, self).add_spontaneous(source, target, rate=rate)
        if source not in self.spontaneous:
            self.spontaneous[source] = {}

        if target not in self.spontaneous[source]:
            self.spontaneous[source] = {}

        self.spontaneous[source][target] = rate

<<<<<<< HEAD

    def simulate(self, timesteps: int, seeds, **kwargs) -> None:
=======
    def simulate(self, timesteps, seeds, **kwargs):
>>>>>>> 87d8e863
        """Stochastically simulate the epidemic model"""
        pos = {comp: i for i, comp in enumerate(self.transitions.nodes())}
        N = self.network.number_of_nodes()

        population = np.zeros((timesteps, N), dtype="str")

        comps = list(self.transitions.nodes)
        time = np.arange(1, timesteps, 1, dtype="int")

        susceptible = self._get_susceptible().pop()

        active_nodes = set()
        current_active = set()
        active_states = self._get_active()

        for node in range(N):
            if node in seeds:
                population[0, node] = seeds[node]
                active_nodes.add(node)
            else:
                population[0, node] = susceptible

        infections = self._get_infections()

        for t in time:
            population[t] = np.copy(population[t - 1])

            if len(active_nodes) == 0:
                continue

            current_active = list(active_nodes)
            self.rng.shuffle(current_active)

            for node_i in current_active:
                state_i = population[t - 1, node_i]

                if state_i in infections:
                    # contact each neighbour to see if we infect them
                    NN = list(self.network.neighbors(node_i))
                    self.rng.shuffle(NN)

                    for node_j in NN:
                        state_j = population[t - 1, node_j]

                        if state_j in infections[state_i]:
                            prob = self.rng.random()

                            rate = self.params[infections[state_i][state_j]["rate"]]
                            if prob < rate:
                                new_state = infections[state_i][state_j]["target"]
                                population[t, node_j] = new_state

                                if new_state in active_states:
                                    active_nodes.add(node_j)

                if state_i in self.spontaneous:
                    n_trans = len(self.spontaneous[state_i])

                    prob = np.zeros(len(pos))

                    for target in self.spontaneous[state_i]:
                        rate = self.params[self.spontaneous[state_i]["target"]]
                        prob[pos[target]] = rate

                    prob[pos[state_i]] = 1 - np.sum(prob)

                    new_state = comps[np.argmax(random.multinomial(1, prob))]

                    if new_state != state_i:
                        population[t, node_i] = new_state

                        active_nodes.add(node_i)

                        if new_state not in active_states:
                            active_nodes.remove(node_i)

                        continue

        self.population_ = pd.DataFrame(population)
        self.values_ = (
            pd.DataFrame.from_records(
                self.population_.apply(lambda x: Counter(x), axis=1)
            )
            .fillna(0)
            .astype("int")
        )

<<<<<<< HEAD
    def R0(self) -> Union[float, None]:
        if 'R' not in set(self.transitions.nodes):
=======
    def R0(self):
        if "R" not in set(self.transitions.nodes):
>>>>>>> 87d8e863
            return None
        return np.round(super(NetworkEpiModel, self).R0() * self.kavg_, 2)<|MERGE_RESOLUTION|>--- conflicted
+++ resolved
@@ -27,11 +27,7 @@
     def integrate(self, timesteps, **kwargs):
         raise NotImplementedError("Network Models don't support numerical integration")
 
-<<<<<<< HEAD
-    def add_interaction(self, source: str, target: str, agent: str, rate: float, rescale: bool = False) -> None:
-=======
-    def add_interaction(self, source, target, agent, rescale=False, **rates):
->>>>>>> 87d8e863
+    def add_interaction(self, source: str, target: str, agent: str, rescale: bool = False, **rates) -> None:
         if rescale:
             rate /= self.kavg_
 
@@ -47,18 +43,12 @@
         if target not in self.interactions[source]:
             self.interactions[source] = {}
 
-<<<<<<< HEAD
         self.interactions[source][agent] = {'target': target, 'rate': rate}
         
-    def add_spontaneous(self, source: str, target: str, rate: float) -> None:
-=======
-        self.interactions[source][agent] = {"target": target, "rate": rate}
-
-    def add_spontaneous(self, source, target, **rates):
+    def add_spontaneous(self, source: str, target: str,  **rates):
         self.params.update(rates)
         rate = list(rates.keys())[0]
 
->>>>>>> 87d8e863
         super(NetworkEpiModel, self).add_spontaneous(source, target, rate=rate)
         if source not in self.spontaneous:
             self.spontaneous[source] = {}
@@ -68,12 +58,8 @@
 
         self.spontaneous[source][target] = rate
 
-<<<<<<< HEAD
 
     def simulate(self, timesteps: int, seeds, **kwargs) -> None:
-=======
-    def simulate(self, timesteps, seeds, **kwargs):
->>>>>>> 87d8e863
         """Stochastically simulate the epidemic model"""
         pos = {comp: i for i, comp in enumerate(self.transitions.nodes())}
         N = self.network.number_of_nodes()
@@ -161,12 +147,7 @@
             .astype("int")
         )
 
-<<<<<<< HEAD
-    def R0(self) -> Union[float, None]:
-        if 'R' not in set(self.transitions.nodes):
-=======
     def R0(self):
         if "R" not in set(self.transitions.nodes):
->>>>>>> 87d8e863
             return None
         return np.round(super(NetworkEpiModel, self).R0() * self.kavg_, 2)